--- conflicted
+++ resolved
@@ -139,11 +139,7 @@
     sub_samples = []
     confidence_ranges = []
     while part_signals:
-<<<<<<< HEAD
-        # The below code is equivalent to sub_samples.append(part_signals.pop())
-        # 1. remove the first element of the part_signals
-        # 2. stores it in a new variable part_sig
-        # 3. append part_sig to sub_samples
+        # The below segment is equivalent to sub_samples.append(part_signals.pop())
         part_sig = part_signals[0]
         part_signals = part_signals[1:]
         sub_samples.append(part_sig)
@@ -155,19 +151,7 @@
 
         if len(confidence_range) > 100 and np.mean(confidence_ranges[-10:]) >= np.mean(confidence_ranges[-100:]):
             return upper
-
-=======
-        part_signal = part_signals[0]
-        part_signals = part_signals[1:]
-        sub_samples.append(part_signal)
-        
-        lower, upper = compute_normal_ci(sub_samples, part_pdf_ci)
-        confidence_ranges.append(upper - lower)
-
-        if len(confidence_range) > 100 and np.mean(confidence_ranges[-10:]) >= np.mean(confidence_ranges[-100:]):
-            return upper
-    
->>>>>>> 4865ba0a
+            
 def run_experiment(part_type: str, part_dim: int, num_samples: int, meta_pdf_ci: float, part_pdf_ci: float, confidence_bound: float):
 
     con_parts = load_part_data(part_type)
